--- conflicted
+++ resolved
@@ -11,17 +11,10 @@
 -----------------------------------------------------------------------------
 
 
-<<<<<<< HEAD
 v3.1.0 (XX/XX/2025)
-=======
-v3.0.1 (30/10/2025)
->>>>>>> 9d2894e6
--------------------
-
-Fixes:
-- Fix decode of `X742Event` and `X743Event` on `caendigitizer`.
-- Fix return type of `caenhvwrapper.Device.get_ch_name` in case of empty
-    channel list.
+-------------------
+
+Fixes:
 - Fixed the data size returned by `blt_read_cycle` and `fifo_blt_read_cycle`.
     Note that the return type has also changed; see the following points for
     details.
@@ -41,6 +34,15 @@
     a `Sequence[int]`. Also this is a breaking change.
 
 
+v3.0.1 (30/10/2025)
+-------------------
+
+Fixes:
+- Fix decode of `X742Event` and `X743Event` on `caendigitizer`.
+- Fix return type of `caenhvwrapper.Device.get_ch_name` in case of empty
+    channel list.
+
+
 v3.0.0 (08/10/2025)
 -------------------
 
