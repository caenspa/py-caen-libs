-----------------------------------------------------------------------------

                    --- CAEN SpA - Software Division ---

-----------------------------------------------------------------------------

    CAEN Libs - Python binding

    Changelog.

-----------------------------------------------------------------------------


<<<<<<< HEAD
v3.1.0 (XX/XX/2025)
-------------------

Fixes:
- Fixed the data size returned by `blt_read_cycle` and `fifo_blt_read_cycle`.
    Note that the return type has also changed; see the following points for
    details.

Changes:
- To improve performance, some functions now return a `bytes` object instead
    of a `list[int]`: `blt_read_cycle` and `fifo_blt_read_cycle` on `caenvme`,
    and `blt_read` and `mblt_read` on `caencomm`. This is a breaking change:
    the library now returns a raw byte view, not repacked by data width. For
    `caenvme`, each value corresponds to the number of bytes specified by the
    data width. For `caencomm`, the data width is always `D32`, so each value
    corresponds to 4 bytes. This change also makes these functions consistent
    with `mblt_read_cycle` and `fifo_mblt_read_cycle` on `caenvme`. Note also
    that return size of these two functions was broken in previous versions.
- For the same reason, two functions on `caenvme` (`blt_write_cycle` and
    `fifo_blt_write_cycle`) now takes a `bytes` object as argument instead of
    a `Sequence[int]`. Also this is a breaking change.
=======
v3.0.2 (XX/XX/2025)
-------------------

Fixes:
- Size of list returned by `DPPDAWEvent.channel` on `caendigitizer` now
    is fixed and matches the maximum number of channel for the device (16).
>>>>>>> a42a4b6f


v3.0.1 (30/10/2025)
-------------------

Fixes:
- Fix decode of `X742Event` and `X743Event` on `caendigitizer`.
- Fix return type of `caenhvwrapper.Device.get_ch_name` in case of empty
    channel list.


v3.0.0 (08/10/2025)
-------------------

New features:
- Support for CAEN Digitizer as `caendigitizer` (requires Python 3.10+).
- Add `slot` field to `caenhvwrapper.Board` to get the slot directly from
    the object returned by `caenhvwrapper.Device.get_crate_map` and
    `caenhvwrapper.Device.test_bd_presence`.

Fixes:
- Fix error check in functions using `caenhvwrapper.lib.init_system`, i.e.
    `caenhvwrapper.Device.open` and `caenhvwrapper.Device.connect`.
- Fix `caencomm.vme_iack_cycle16` and `caencomm.vme_iack_cycle32`.

Changes:
- On `caenhvwrapper.EventData`, `board_index` and `channel_index` fields has
    been renamed respectively `slot` and `channel`, and now their value is an
    `Optional[int]`, and is set to None if the value of the underlying library
    is -1. Old fields are kept as class property for backward compatibility.
- Remove deprecated `ErrorCode` alias to `Error.Code` from all modules.
- Change channel index hierarchy in `caendpplib` classes `PHAParams` and
    `DgtzParams`: now channel-related parameters are stored in an internal
    object `ch` that can be iterated. `DgtzParams.coinc_params` kept outside
    channel object because it has an additional slot for external channel,
    so it is always initialized to `MAX_NUMCHB_COINCIDENCE` elements.


v2.2.0 (03/07/2025)
-------------------

New features:
- Add some functions missing on `caenplu.Device`: `write_data32`,
    `write_fifo32`, `read_data32`, `read_fifo32`, `connection_status` and
    functions related to gate and delay generators.

Fixes:
- Fix regression on `caenvme.Device.read_display` on Linux, introduced on
    v2.0.0.


v2.1.0 (13/05/2025)
-------------------

New features:
- Enhanced `caenhvwrapper` event handling with customizable TCP port ranges
    through two new class methods: `Device.set_events_tcp_ports()` and
    `Device.get_events_tcp_ports()`. Users can now specify the upper port
    limit, with default behavior changed from fixed range [10001, 65536) to
    [0, 1), allowing the operating system to automatically select ports when
    no specific range is required for firewall configuration. The environmental
    variable `HV_FIRST_BIND_PORT` is now deprecated in favor of this more
    flexible approach. The selected port can be accessed with a new property
    `Device.events_tcp_port`.
- Add new values of `caendpplib.ConnectionType`, introduced on CAENDPPLib
     v1.16.0.

Fixes:
- Fixed support for events on R6060, regression introduced in v2.0.0.
- Fix possible undefined behavior on `caenhvwrapper.Device.get_sys_prop`.
- Fixed ABI compatibility issue in `caendpplib.Device.add_board` that was
    functioning correctly on Windows by coincidence but failed on Linux
    platforms.

Changes:
- Renamed default filenames and run names in `caendpplib` to more clearly
    indicate their origin from the Python binding.


v2.0.2 (18/03/2025)
-------------------

Fixes:
- Fixed regression in `caenhvwrapper.Device.subscribe_*_params` introduced in
    v2.0.0 affecting all modules except R6060. The issue caused subscription
    failures on systems where `socket.has_dualstack_ipv6()` returns True.

Changes:
- Changed default log directory for `caendpplib` on Windows from
    `%APPDATA%\CAEN` to `%LOCALAPPDATA%\CAEN`.


v2.0.1 (12/02/2025)
-------------------

Fixes:
- Fix README and docstring in `caendpplib` demo.


v2.0.0 (12/02/2025)
-------------------

New features:
- Support for CAEN DPP Library as `caendpplib`. NumPy added as dependency
    being required by this new submodule.
- Improved `caenvme` demo.

Changes:
- Removed `caenhvwrapper.lib.get_error`, useless at library class level
    because requires an handle as argument. The underlying function is still
    called automatically on error constructor, if appropriate.
- Removed `caenvme.DataWidth.ctypes`.

Fixes:
- Properly close event sockets on `caenhvwrapper.Device.close`.
- Improved `subscribe_*_params`/`unsubscribe_*_params` error messages
    on `caenhvwrapper`.
- Force ASCII encode/decode of strings, being the only encoding supported
    by the underlying C libraries.
- Fix `caenplu.lib.usb_enumerate`.
- `caenplu.BoardInfo` and `caenplu.USBDevice` were inheriting from
    `ctypes.Structure` by mistake.


v1.3.0 (02/12/2024)
-------------------

New features:
- Dropped support for Python 3.8.
- `Device` classes of all modules has `__slots__` on Python >= 3.10,
    except `caenhvwrapper` that has this feature only on Python >= 3.11.

Fixes:
- Fix `multi_write`, `get_input_conf` and `get_output_conf` on `caenvme`.


v1.2.0 (18/11/2024)
-------------------

New features:
- Improved register class, introduced in v1.1.0, with functions to
    directly call get/set/multi_get/multi_set without `__getitem__`
    and `__setitem__`.
- Introduced a new base class `error.BaseError` for handling errors
    across submodules.
- Support for 32-bit PID introduced with CAEN HV Wrapper 7.0.

Fixes:
- Add missing binding of `CAENVME_GetFIFOMode` from `caenvme`.
- Fix Python < 3.12 `caenhvwrapper` support (thanks to @sergey-ryzhikov)

Changes:
- Submodule-specific `ErrorCode` classes have been renamed to `Error.Code`
    for consistency.
- The old `ErrorCode` names are now deprecated and will be removed in a
    future version.


v1.1.0 (19/09/2024)
-------------------

New features:
- Support for Resol parameter property on caenhvwrapper for VME8100.
- Support for 32-bit PID on CAENComm demo.
- New way to access registers by using `__getitem__` and `__setitem__`.
    This enables also read-modify-write operations in a single line
    of code,using in-place operators like `dev.reg32[0x40] &= 0xFF`.
    It has been added in `caenvme` (registers), `caencomm` (reg16 and
    reg32) and `caenplu` (registers). Slicing is supported.

Fixes:
- Fix `caenhvwrapper` load on Linux.
- Classes inheriting `enum.Flag` now inherit enum.IntFlag to improve
    the support of unknown flags. This applies to `caenvme.IRQLevels`,
    `caencomm.IRQLevels` and all the classes on `caenhvwrapperflags`.
- Fix decode of `caenhvwrapper.ParamProp.enum.`
- Fix error detection on `caenhvwrapper.Device.get_XX_param_prop()`

Changes:
- Removed opened member from device class.


v1.0.3 (02/07/2024)
-------------------

New features:
- Better support of `caenhvwrapper` error messages.

Fixes:
- Fix `caenhvwrapper.exec_comm`.
- Fix support of non PARAMETER events on `caenhvwrapper` (regression
    introduced on v1.0.1).


v1.0.2 (26/05/2024)
-------------------

Fixes:
- Readme updated.


v1.0.1 (25/06/2024)
-------------------

Changes:
- On `caenhvwrapper` and `caenplu` some functions now return tuples instead of
    lists.
- Examples moved to examples folder.
- Renamed some (unused) values on `caenvme.AddressModifiers`.

New features:
- Update `[project.urls]` on pyproject.tolm, with new public repositories
    on github.com.

Fixes:
- Fix some typos.


v1.0.0 (21/06/2024)
-------------------

First public release.<|MERGE_RESOLUTION|>--- conflicted
+++ resolved
@@ -11,7 +11,6 @@
 -----------------------------------------------------------------------------
 
 
-<<<<<<< HEAD
 v3.1.0 (XX/XX/2025)
 -------------------
 
@@ -33,14 +32,14 @@
 - For the same reason, two functions on `caenvme` (`blt_write_cycle` and
     `fifo_blt_write_cycle`) now takes a `bytes` object as argument instead of
     a `Sequence[int]`. Also this is a breaking change.
-=======
+
+
 v3.0.2 (XX/XX/2025)
 -------------------
 
 Fixes:
 - Size of list returned by `DPPDAWEvent.channel` on `caendigitizer` now
     is fixed and matches the maximum number of channel for the device (16).
->>>>>>> a42a4b6f
 
 
 v3.0.1 (30/10/2025)
