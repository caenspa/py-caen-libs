--- conflicted
+++ resolved
@@ -11,7 +11,6 @@
 -----------------------------------------------------------------------------
 
 
-<<<<<<< HEAD
 v3.1.0 (XX/XX/2025)
 -------------------
 
@@ -33,7 +32,8 @@
 - For the same reason, two functions on `caenvme` (`blt_write_cycle` and
     `fifo_blt_write_cycle`) now takes a `bytes` object as argument instead of
     a `Sequence[int]`. Also this is a breaking change.
-=======
+
+
 v3.0.3 (04/11/2025)
 -------------------
 
@@ -43,7 +43,6 @@
     `set_analog_mon_output`, `get_analog_mon_output`,
     `get_analog_inspection_mon_params`, `set_sam_acquisition_mode` and
     `get_sam_acquisition_mode`.
->>>>>>> f1c27099
 
 
 v3.0.2 (03/11/2025)
